// Copyright (c) 2016 Intel Corporation
// Copyright (c) 2020 Adobe Inc.
//
// SPDX-License-Identifier: Apache-2.0
//

package virtcontainers

import (
	"bufio"
	"bytes"
	"context"
	"fmt"
	"io"
	"math"
	"net"
	"os"
	"os/exec"
	"path/filepath"
	"sync"
	"syscall"

	v1 "github.com/containerd/cgroups/stats/v1"
	v2 "github.com/containerd/cgroups/v2/stats"
	specs "github.com/opencontainers/runtime-spec/specs-go"
	"github.com/pkg/errors"
	"github.com/sirupsen/logrus"
	"github.com/vishvananda/netlink"

	cri "github.com/containerd/containerd/pkg/cri/annotations"
	crio "github.com/containers/podman/v4/pkg/annotations"
	"github.com/kata-containers/kata-containers/src/runtime/pkg/device/api"
	"github.com/kata-containers/kata-containers/src/runtime/pkg/device/config"
	"github.com/kata-containers/kata-containers/src/runtime/pkg/device/drivers"
	deviceManager "github.com/kata-containers/kata-containers/src/runtime/pkg/device/manager"
	"github.com/kata-containers/kata-containers/src/runtime/pkg/katautils/katatrace"
	resCtrl "github.com/kata-containers/kata-containers/src/runtime/pkg/resourcecontrol"
	exp "github.com/kata-containers/kata-containers/src/runtime/virtcontainers/experimental"
	"github.com/kata-containers/kata-containers/src/runtime/virtcontainers/image"
	"github.com/kata-containers/kata-containers/src/runtime/virtcontainers/persist"
	persistapi "github.com/kata-containers/kata-containers/src/runtime/virtcontainers/persist/api"
	pbTypes "github.com/kata-containers/kata-containers/src/runtime/virtcontainers/pkg/agent/protocols"
	"github.com/kata-containers/kata-containers/src/runtime/virtcontainers/pkg/agent/protocols/grpc"
	"github.com/kata-containers/kata-containers/src/runtime/virtcontainers/pkg/annotations"
	"github.com/kata-containers/kata-containers/src/runtime/virtcontainers/pkg/compatoci"
	"github.com/kata-containers/kata-containers/src/runtime/virtcontainers/pkg/cpuset"
	"github.com/kata-containers/kata-containers/src/runtime/virtcontainers/pkg/rootless"
	"github.com/kata-containers/kata-containers/src/runtime/virtcontainers/types"
	"github.com/kata-containers/kata-containers/src/runtime/virtcontainers/utils"
	"golang.org/x/sys/unix"
)

// sandboxTracingTags defines tags for the trace span
var sandboxTracingTags = map[string]string{
	"source":    "runtime",
	"package":   "virtcontainers",
	"subsystem": "sandbox",
}

const (
	// VmStartTimeout represents the time in seconds a sandbox can wait before
	// to consider the VM starting operation failed.
	VmStartTimeout = 10

	// DirMode is the permission bits used for creating a directory
	DirMode = os.FileMode(0750) | os.ModeDir

	mkswapPath = "/sbin/mkswap"
	rwm        = "rwm"

	// When the Kata overhead threads (I/O, VMM, etc) are not
	// placed in the sandbox resource controller (A cgroup on Linux),
	// they are moved to a specific, unconstrained resource controller.
	// On Linux, assuming the cgroup mount point is at /sys/fs/cgroup/,
	// on a cgroup v1 system, the Kata overhead memory cgroup will be at
	// /sys/fs/cgroup/memory/kata_overhead/$CGPATH where $CGPATH is
	// defined by the orchestrator.
	resCtrlKataOverheadID = "/kata_overhead/"

	sandboxMountsDir = "sandbox-mounts"

	// Restricted permission for shared directory managed by virtiofs
	sharedDirMode = os.FileMode(0700) | os.ModeDir

	// hotplug factor indicates how much memory can be hotplugged relative to the amount of
	// RAM provided to the guest. This is a conservative heuristic based on needing 64 bytes per
	// 4KiB page of hotplugged memory.
	//
	// As an example: 12 GiB hotplugged -> 3 Mi pages -> 192 MiBytes overhead (3Mi x 64B).
	// This is approximately what should be free in a relatively unloaded 256 MiB guest (75% of available memory). So, 256 Mi x 48 => 12 Gi
	acpiMemoryHotplugFactor = 48
)

var (
	errSandboxNotRunning = errors.New("Sandbox not running")
)

// HypervisorPidKey is the context key for hypervisor pid
type HypervisorPidKey struct{}

// SandboxStatus describes a sandbox status.
type SandboxStatus struct {
	ContainersStatus []ContainerStatus

	// Annotations allow clients to store arbitrary values,
	// for example to add additional status values required
	// to support particular specifications.
	Annotations map[string]string

	ID               string
	Hypervisor       HypervisorType
	State            types.SandboxState
	HypervisorConfig HypervisorConfig
}

// SandboxStats describes a sandbox's stats
type SandboxStats struct {
	CgroupStats CgroupStats
	Cpus        int
}

type SandboxResourceSizing struct {
	// The number of CPUs required for the sandbox workload(s)
	WorkloadCPUs uint32
	// The base number of CPUs for the VM that are assigned as overhead
	BaseCPUs uint32
	// The amount of memory required for the sandbox workload(s)
	WorkloadMemMB uint32
	// The base amount of memory required for that VM that is assigned as overhead
	BaseMemMB uint32
}

// SandboxConfig is a Sandbox configuration.
type SandboxConfig struct {
	// Annotations keys must be unique strings and must be name-spaced
	// with e.g. reverse domain notation (org.clearlinux.key).
	Annotations    map[string]string
	Hostname       string
	ID             string
	HypervisorType HypervisorType
	// Custom SELinux security policy to the container process inside the VM
	GuestSeLinuxLabel string
	// Volumes is a list of shared volumes between the host and the Sandbox.
	Volumes []types.Volume
	// SandboxBindMounts - list of paths to mount into guest
	SandboxBindMounts []string
	// Experimental features enabled
	Experimental []exp.Feature
	// Containers describe the list of containers within a Sandbox.
	// This list can be empty and populated by adding containers
	// to the Sandbox a posteriori.
	//TODO: this should be a map to avoid duplicated containers
	Containers       []ContainerConfig
	NetworkConfig    NetworkConfig
	AgentConfig      KataAgentConfig
	HypervisorConfig HypervisorConfig
	ShmSize          uint64
	SandboxResources SandboxResourceSizing
	VfioMode         config.VFIOModeType
	// StaticResourceMgmt indicates if the shim should rely on statically sizing the sandbox (VM)
	StaticResourceMgmt bool
	// Offload the CRI image management service to the Kata agent.
	ServiceOffload bool
	// SharePidNs sets all containers to share the same sandbox level pid namespace.
	SharePidNs bool
	// SystemdCgroup enables systemd cgroup support
	SystemdCgroup bool
	// SandboxCgroupOnly enables cgroup only at podlevel in the host
	SandboxCgroupOnly   bool
	DisableGuestSeccomp bool
}

// valid checks that the sandbox configuration is valid.
func (sandboxConfig *SandboxConfig) valid() bool {
	if sandboxConfig.ID == "" {
		return false
	}

	if _, err := NewHypervisor(sandboxConfig.HypervisorType); err != nil {
		sandboxConfig.HypervisorType = QemuHypervisor
	}

	// validate experimental features
	for _, f := range sandboxConfig.Experimental {
		if exp.Get(f.Name) == nil {
			return false
		}
	}
	return true
}

// Sandbox is composed of a set of containers and a runtime environment.
// A Sandbox can be created, deleted, started, paused, stopped, listed, entered, and restored.
type Sandbox struct {
	ctx        context.Context
	devManager api.DeviceManager
	factory    Factory
	hypervisor Hypervisor
	agent      agent
	store      persistapi.PersistDriver
	fsShare    FilesystemSharer

	swapDevices []*config.BlockDrive
	volumes     []types.Volume

	monitor         *monitor
	config          *SandboxConfig
	annotationsLock *sync.RWMutex
	wg              *sync.WaitGroup
	cw              *consoleWatcher

	sandboxController  resCtrl.ResourceController
	overheadController resCtrl.ResourceController

	containers map[string]*Container

	id string

	network Network

	state types.SandboxState

	sync.Mutex

	swapSizeBytes int64
	shmSize       uint64
	swapDeviceNum uint

	sharePidNs        bool
	seccompSupported  bool
	disableVMShutdown bool
	isVCPUsPinningOn  bool
}

// ID returns the sandbox identifier string.
func (s *Sandbox) ID() string {
	return s.id
}

// Logger returns a logrus logger appropriate for logging Sandbox messages
func (s *Sandbox) Logger() *logrus.Entry {
	return virtLog.WithFields(logrus.Fields{
		"subsystem": "sandbox",
		"sandbox":   s.id,
	})
}

// Annotations returns any annotation that a user could have stored through the sandbox.
func (s *Sandbox) Annotations(key string) (string, error) {
	s.annotationsLock.RLock()
	defer s.annotationsLock.RUnlock()

	value, exist := s.config.Annotations[key]
	if !exist {
		return "", fmt.Errorf("Annotations key %s does not exist", key)
	}

	return value, nil
}

// SetAnnotations sets or adds an annotations
func (s *Sandbox) SetAnnotations(annotations map[string]string) error {
	s.annotationsLock.Lock()
	defer s.annotationsLock.Unlock()

	for k, v := range annotations {
		s.config.Annotations[k] = v
	}
	return nil
}

// GetAnnotations returns sandbox's annotations
func (s *Sandbox) GetAnnotations() map[string]string {
	s.annotationsLock.RLock()
	defer s.annotationsLock.RUnlock()

	return s.config.Annotations
}

// GetNetNs returns the network namespace of the current sandbox.
func (s *Sandbox) GetNetNs() string {
	return s.network.NetworkID()
}

// GetHypervisorPid returns the hypervisor's pid.
func (s *Sandbox) GetHypervisorPid() (int, error) {
	pids := s.hypervisor.GetPids()
	if len(pids) == 0 || pids[0] == 0 {
		return -1, fmt.Errorf("Invalid hypervisor PID: %+v", pids)
	}

	return pids[0], nil
}

// GetAllContainers returns all containers.
func (s *Sandbox) GetAllContainers() []VCContainer {
	ifa := make([]VCContainer, len(s.containers))

	i := 0
	for _, v := range s.containers {
		ifa[i] = v
		i++
	}

	return ifa
}

// GetContainer returns the container named by the containerID.
func (s *Sandbox) GetContainer(containerID string) VCContainer {
	if c, ok := s.containers[containerID]; ok {
		return c
	}
	return nil
}

// Release closes the agent connection.
func (s *Sandbox) Release(ctx context.Context) error {
	s.Logger().Info("release sandbox")
	if s.monitor != nil {
		s.monitor.stop()
	}
	s.hypervisor.Disconnect(ctx)
	return s.agent.disconnect(ctx)
}

// Status gets the status of the sandbox
func (s *Sandbox) Status() SandboxStatus {
	var contStatusList []ContainerStatus
	for _, c := range s.containers {
		rootfs := c.config.RootFs.Source
		if c.config.RootFs.Mounted {
			rootfs = c.config.RootFs.Target
		}

		contStatusList = append(contStatusList, ContainerStatus{
			ID:          c.id,
			State:       c.state,
			PID:         c.process.Pid,
			StartTime:   c.process.StartTime,
			RootFs:      rootfs,
			Annotations: c.config.Annotations,
		})
	}

	return SandboxStatus{
		ID:               s.id,
		State:            s.state,
		Hypervisor:       s.config.HypervisorType,
		HypervisorConfig: s.config.HypervisorConfig,
		ContainersStatus: contStatusList,
		Annotations:      s.config.Annotations,
	}
}

// Monitor returns a error channel for watcher to watch at
func (s *Sandbox) Monitor(ctx context.Context) (chan error, error) {
	if s.state.State != types.StateRunning {
		return nil, errSandboxNotRunning
	}

	s.Lock()
	if s.monitor == nil {
		s.monitor = newMonitor(s)
	}
	s.Unlock()

	return s.monitor.newWatcher(ctx)
}

// WaitProcess waits on a container process and return its exit code
func (s *Sandbox) WaitProcess(ctx context.Context, containerID, processID string) (int32, error) {
	if s.state.State != types.StateRunning {
		return 0, errSandboxNotRunning
	}

	c, err := s.findContainer(containerID)
	if err != nil {
		return 0, err
	}

	return c.wait(ctx, processID)
}

// SignalProcess sends a signal to a process of a container when all is false.
// When all is true, it sends the signal to all processes of a container.
func (s *Sandbox) SignalProcess(ctx context.Context, containerID, processID string, signal syscall.Signal, all bool) error {
	if s.state.State != types.StateRunning {
		return errSandboxNotRunning
	}

	c, err := s.findContainer(containerID)
	if err != nil {
		return err
	}

	return c.signalProcess(ctx, processID, signal, all)
}

// WinsizeProcess resizes the tty window of a process
func (s *Sandbox) WinsizeProcess(ctx context.Context, containerID, processID string, height, width uint32) error {
	if s.state.State != types.StateRunning {
		return errSandboxNotRunning
	}

	c, err := s.findContainer(containerID)
	if err != nil {
		return err
	}

	return c.winsizeProcess(ctx, processID, height, width)
}

// IOStream returns stdin writer, stdout reader and stderr reader of a process
func (s *Sandbox) IOStream(containerID, processID string) (io.WriteCloser, io.Reader, io.Reader, error) {
	if s.state.State != types.StateRunning {
		return nil, nil, nil, errSandboxNotRunning
	}

	c, err := s.findContainer(containerID)
	if err != nil {
		return nil, nil, nil, err
	}

	return c.ioStream(processID)
}

func createAssets(ctx context.Context, sandboxConfig *SandboxConfig) error {
	span, _ := katatrace.Trace(ctx, nil, "createAssets", sandboxTracingTags, map[string]string{"sandbox_id": sandboxConfig.ID})
	defer span.End()

	for _, name := range types.AssetTypes() {
		a, err := types.NewAsset(sandboxConfig.Annotations, name)
		if err != nil {
			return err
		}

		if err := sandboxConfig.HypervisorConfig.AddCustomAsset(a); err != nil {
			return err
		}
	}

	_, imageErr := sandboxConfig.HypervisorConfig.assetPath(types.ImageAsset)
	_, initrdErr := sandboxConfig.HypervisorConfig.assetPath(types.InitrdAsset)

	if imageErr != nil && initrdErr != nil {
		return fmt.Errorf("%s and %s cannot be both set", types.ImageAsset, types.InitrdAsset)
	}

	return nil
}

func (s *Sandbox) getAndStoreGuestDetails(ctx context.Context) error {
	guestDetailRes, err := s.agent.getGuestDetails(ctx, &grpc.GuestDetailsRequest{
		MemBlockSize:    true,
		MemHotplugProbe: true,
	})
	if err != nil {
		return err
	}

	if guestDetailRes != nil {
		s.state.GuestMemoryBlockSizeMB = uint32(guestDetailRes.MemBlockSizeBytes >> 20)
		if guestDetailRes.AgentDetails != nil {
			s.seccompSupported = guestDetailRes.AgentDetails.SupportsSeccomp
		}
		s.state.GuestMemoryHotplugProbe = guestDetailRes.SupportMemHotplugProbe
	}

	return nil
}

// createSandbox creates a sandbox from a sandbox description, the containers list, the hypervisor
// and the agent passed through the Config structure.
// It will create and store the sandbox structure, and then ask the hypervisor
// to physically create that sandbox i.e. starts a VM for that sandbox to eventually
// be started.
func createSandbox(ctx context.Context, sandboxConfig SandboxConfig, factory Factory) (*Sandbox, error) {
	span, ctx := katatrace.Trace(ctx, nil, "createSandbox", sandboxTracingTags, map[string]string{"sandbox_id": sandboxConfig.ID})
	defer span.End()

	if err := createAssets(ctx, &sandboxConfig); err != nil {
		return nil, err
	}

	s, err := newSandbox(ctx, sandboxConfig, factory)
	if err != nil {
		return nil, err
	}

	if len(s.config.Experimental) != 0 {
		s.Logger().WithField("features", s.config.Experimental).Infof("Enable experimental features")
	}

	// Sandbox state has been loaded from storage.
	// If the Stae is not empty, this is a re-creation, i.e.
	// we don't need to talk to the guest's agent, but only
	// want to create the sandbox and its containers in memory.
	if s.state.State != "" {
		return s, nil
	}

	// The code below only gets called when initially creating a sandbox, not when restoring or
	// re-creating it. The above check for the sandbox state enforces that.

	if err := s.fsShare.Prepare(ctx); err != nil {
		return nil, err
	}

	if err := s.agent.createSandbox(ctx, s); err != nil {
		return nil, err
	}

	// Set sandbox state
	if err := s.setSandboxState(types.StateReady); err != nil {
		return nil, err
	}

	return s, nil
}

func newSandbox(ctx context.Context, sandboxConfig SandboxConfig, factory Factory) (sb *Sandbox, retErr error) {
	span, ctx := katatrace.Trace(ctx, nil, "newSandbox", sandboxTracingTags, map[string]string{"sandbox_id": sandboxConfig.ID})
	defer span.End()

	if !sandboxConfig.valid() {
		return nil, fmt.Errorf("Invalid sandbox configuration")
	}

	// create agent instance
	agent := getNewAgentFunc(ctx)()

	hypervisor, err := NewHypervisor(sandboxConfig.HypervisorType)
	if err != nil {
		return nil, err
	}

	network, err := NewNetwork(&sandboxConfig.NetworkConfig)
	if err != nil {
		return nil, err
	}

	s := &Sandbox{
		id:              sandboxConfig.ID,
		factory:         factory,
		hypervisor:      hypervisor,
		agent:           agent,
		config:          &sandboxConfig,
		volumes:         sandboxConfig.Volumes,
		containers:      map[string]*Container{},
		state:           types.SandboxState{BlockIndexMap: make(map[int]struct{})},
		annotationsLock: &sync.RWMutex{},
		wg:              &sync.WaitGroup{},
		shmSize:         sandboxConfig.ShmSize,
		sharePidNs:      sandboxConfig.SharePidNs,
		network:         network,
		ctx:             ctx,
		swapDeviceNum:   0,
		swapSizeBytes:   0,
		swapDevices:     []*config.BlockDrive{},
	}

	fsShare, err := NewFilesystemShare(s)
	if err != nil {
		return nil, err
	}
	s.fsShare = fsShare

	if s.store, err = persist.GetDriver(); err != nil || s.store == nil {
		return nil, fmt.Errorf("failed to get fs persist driver: %v", err)
	}
	defer func() {
		if retErr != nil {
			s.Logger().WithError(retErr).Error("Create new sandbox failed")
			s.store.Destroy(s.id)
		}
	}()

	sandboxConfig.HypervisorConfig.VMStorePath = s.store.RunVMStoragePath()
	sandboxConfig.HypervisorConfig.RunStorePath = s.store.RunStoragePath()

	spec := s.GetPatchedOCISpec()
	if spec != nil && spec.Process.SelinuxLabel != "" {
		sandboxConfig.HypervisorConfig.SELinuxProcessLabel = spec.Process.SelinuxLabel
	}

	s.devManager = deviceManager.NewDeviceManager(sandboxConfig.HypervisorConfig.BlockDeviceDriver,
		sandboxConfig.HypervisorConfig.EnableVhostUserStore,
		sandboxConfig.HypervisorConfig.VhostUserStorePath, nil)

	// Create the sandbox resource controllers.
	if err := s.createResourceController(); err != nil {
		return nil, err
	}

	// Ignore the error. Restore can fail for a new sandbox
	if err := s.Restore(); err != nil {
		s.Logger().WithError(err).Debug("restore sandbox failed")
	}

	if err := validateHypervisorConfig(&sandboxConfig.HypervisorConfig); err != nil {
		return nil, err
	}

	if len(sandboxConfig.Containers) > 0 {
		// These values are required by remove hypervisor
		for _, a := range []string{cri.SandboxName, crio.SandboxName} {
			if value, ok := sandboxConfig.Containers[0].Annotations[a]; ok {
				sandboxConfig.HypervisorConfig.SandboxName = value
			}
		}

		for _, a := range []string{cri.SandboxNamespace, crio.Namespace} {
			if value, ok := sandboxConfig.Containers[0].Annotations[a]; ok {
				sandboxConfig.HypervisorConfig.SandboxNamespace = value
			}
		}
	}

	// store doesn't require hypervisor to be stored immediately
	if err = s.hypervisor.CreateVM(ctx, s.id, s.network, &sandboxConfig.HypervisorConfig); err != nil {
		return nil, err
	}

	if s.disableVMShutdown, err = s.agent.init(ctx, s, sandboxConfig.AgentConfig); err != nil {
		return nil, err
	}

	return s, nil
}

func (s *Sandbox) createResourceController() error {
	var err error
	cgroupPath := ""

	// Do not change current cgroup configuration.
	// Create a spec without constraints
	resources := specs.LinuxResources{}

	if s.config == nil {
		return fmt.Errorf("Could not create %s resource controller manager: empty sandbox configuration", s.sandboxController)
	}

	spec := s.GetPatchedOCISpec()
	if spec != nil && spec.Linux != nil {
		cgroupPath = spec.Linux.CgroupsPath

		// Kata relies on the resource controller (cgroups on Linux) parent created and configured by the
		// container engine by default. The exception is for devices whitelist as well as sandbox-level CPUSet.
		// For the sandbox controllers we create and manage, rename the base of the controller ID to
		// include "kata_"
		if !resCtrl.IsSystemdCgroup(cgroupPath) { // don't add prefix when cgroups are managed by systemd
			cgroupPath, err = resCtrl.RenameCgroupPath(cgroupPath)
			if err != nil {
				return err
			}
		}

		if spec.Linux.Resources != nil {
			resources.Devices = spec.Linux.Resources.Devices

			intptr := func(i int64) *int64 { return &i }
			// Determine if device /dev/null and /dev/urandom exist, and add if they don't
			nullDeviceExist := false
			urandomDeviceExist := false
			for _, device := range resources.Devices {
				if device.Type == "c" && device.Major == intptr(1) && device.Minor == intptr(3) {
					nullDeviceExist = true
				}

				if device.Type == "c" && device.Major == intptr(1) && device.Minor == intptr(9) {
					urandomDeviceExist = true
				}
			}

			if !nullDeviceExist {
				// "/dev/null"
				resources.Devices = append(resources.Devices, []specs.LinuxDeviceCgroup{
					{Type: "c", Major: intptr(1), Minor: intptr(3), Access: rwm, Allow: true},
				}...)
			}
			if !urandomDeviceExist {
				// "/dev/urandom"
				resources.Devices = append(resources.Devices, []specs.LinuxDeviceCgroup{
					{Type: "c", Major: intptr(1), Minor: intptr(9), Access: rwm, Allow: true},
				}...)
			}

			if spec.Linux.Resources.CPU != nil {
				resources.CPU = &specs.LinuxCPU{
					Cpus: spec.Linux.Resources.CPU.Cpus,
				}
			}
		}

		//TODO: in Docker or Podman use case, it is reasonable to set a constraint. Need to add a flag
		// to allow users to configure Kata to constrain CPUs and Memory in this alternative
		// scenario. See https://github.com/kata-containers/runtime/issues/2811
	}

	if s.devManager != nil {
		for _, d := range s.devManager.GetAllDevices() {
			dev, err := resCtrl.DeviceToLinuxDevice(d.GetHostPath())
			if err != nil {
				s.Logger().WithError(err).WithField("device", d.GetHostPath()).Warn("Could not add device to sandbox resources")
				continue
			}
			resources.Devices = append(resources.Devices, dev)
		}
	}

	// Create the sandbox resource controller (cgroups on Linux).
	// Depending on the SandboxCgroupOnly value, this cgroup
	// will either hold all the pod threads (SandboxCgroupOnly is true)
	// or only the virtual CPU ones (SandboxCgroupOnly is false).
	s.sandboxController, err = resCtrl.NewSandboxResourceController(cgroupPath, &resources, s.config.SandboxCgroupOnly)
	if err != nil {
		return fmt.Errorf("Could not create the sandbox resource controller %v", err)
	}

	// Now that the sandbox resource controller is created, we can set the state controller paths.
	s.state.SandboxCgroupPath = s.sandboxController.ID()
	s.state.OverheadCgroupPath = ""

	if s.config.SandboxCgroupOnly {
		s.overheadController = nil
	} else {
		// The shim configuration is requesting that we do not put all threads
		// into the sandbox resource controller.
		// We're creating an overhead controller, with no constraints. Everything but
		// the vCPU threads will eventually make it there.
		overheadController, err := resCtrl.NewResourceController(fmt.Sprintf("%s%s", resCtrlKataOverheadID, s.id), &specs.LinuxResources{})
		// TODO: support systemd cgroups overhead cgroup
		// https://github.com/kata-containers/kata-containers/issues/2963
		if err != nil {
			return err
		}
		s.overheadController = overheadController
		s.state.OverheadCgroupPath = s.overheadController.ID()
	}

	return nil
}

// storeSandbox stores a sandbox config.
func (s *Sandbox) storeSandbox(ctx context.Context) error {
	span, _ := katatrace.Trace(ctx, s.Logger(), "storeSandbox", sandboxTracingTags, map[string]string{"sandbox_id": s.id})
	defer span.End()

	// flush data to storage
	if err := s.Save(); err != nil {
		return err
	}
	return nil
}

func rwLockSandbox(sandboxID string) (func() error, error) {
	store, err := persist.GetDriver()
	if err != nil {
		return nil, fmt.Errorf("failed to get fs persist driver: %v", err)
	}

	return store.Lock(sandboxID, true)
}

// findContainer returns a container from the containers list held by the
// sandbox structure, based on a container ID.
func (s *Sandbox) findContainer(containerID string) (*Container, error) {
	if s == nil {
		return nil, types.ErrNeedSandbox
	}

	if containerID == "" {
		return nil, types.ErrNeedContainerID
	}

	if c, ok := s.containers[containerID]; ok {
		return c, nil
	}

	return nil, errors.Wrapf(types.ErrNoSuchContainer, "Could not find the container %q from the sandbox %q containers list",
		containerID, s.id)
}

// removeContainer removes a container from the containers list held by the
// sandbox structure, based on a container ID.
func (s *Sandbox) removeContainer(containerID string) error {
	if s == nil {
		return types.ErrNeedSandbox
	}

	if containerID == "" {
		return types.ErrNeedContainerID
	}

	if _, ok := s.containers[containerID]; !ok {
		return errors.Wrapf(types.ErrNoSuchContainer, "Could not remove the container %q from the sandbox %q containers list",
			containerID, s.id)
	}

	delete(s.containers, containerID)

	return nil
}

// Delete deletes an already created sandbox.
// The VM in which the sandbox is running will be shut down.
func (s *Sandbox) Delete(ctx context.Context) error {
	if s.state.State != types.StateReady &&
		s.state.State != types.StatePaused &&
		s.state.State != types.StateStopped {
		return fmt.Errorf("Sandbox not ready, paused or stopped, impossible to delete")
	}

	for _, c := range s.containers {
		if err := c.delete(ctx); err != nil {
			s.Logger().WithError(err).WithField("container`", c.id).Debug("failed to delete container")
		}
	}

	if !rootless.IsRootless() {
		if err := s.resourceControllerDelete(); err != nil {
			s.Logger().WithError(err).Errorf("failed to cleanup the %s resource controllers", s.sandboxController)
		}
	}

	if s.monitor != nil {
		s.monitor.stop()
	}

	if err := s.hypervisor.Cleanup(ctx); err != nil {
		s.Logger().WithError(err).Error("failed to Cleanup hypervisor")
	}

	if err := s.fsShare.Cleanup(ctx); err != nil {
		s.Logger().WithError(err).Error("failed to cleanup share files")
	}

	return s.store.Destroy(s.id)
}

func (s *Sandbox) createNetwork(ctx context.Context) error {
	if s.config.NetworkConfig.DisableNewNetwork ||
		s.config.NetworkConfig.NetworkID == "" {
		return nil
	}

	span, ctx := katatrace.Trace(ctx, s.Logger(), "createNetwork", sandboxTracingTags, map[string]string{"sandbox_id": s.id})
	defer span.End()
	katatrace.AddTags(span, "network", s.network, "NetworkConfig", s.config.NetworkConfig)

	// In case there is a factory, network interfaces are hotplugged
	// after the vm is started.
	if s.factory != nil {
		return nil
	}

	// Add all the networking endpoints.
	if _, err := s.network.AddEndpoints(ctx, s, nil, false); err != nil {
		return err
	}

	return nil
}

func (s *Sandbox) postCreatedNetwork(ctx context.Context) error {
	if s.factory != nil {
		return nil
	}

	if s.network.Endpoints() == nil {
		return nil
	}

	for _, endpoint := range s.network.Endpoints() {
		netPair := endpoint.NetworkPair()
		if netPair == nil {
			continue
		}
		if netPair.VhostFds != nil {
			for _, VhostFd := range netPair.VhostFds {
				VhostFd.Close()
			}
		}
	}

	return nil
}

func (s *Sandbox) removeNetwork(ctx context.Context) error {
	span, ctx := katatrace.Trace(ctx, s.Logger(), "removeNetwork", sandboxTracingTags, map[string]string{"sandbox_id": s.id})
	defer span.End()

	return s.network.RemoveEndpoints(ctx, s, nil, false)
}

func (s *Sandbox) generateNetInfo(inf *pbTypes.Interface) (NetworkInfo, error) {
	hw, err := net.ParseMAC(inf.HwAddr)
	if err != nil {
		return NetworkInfo{}, err
	}

	var addrs []netlink.Addr
	for _, addr := range inf.IPAddresses {
		netlinkAddrStr := fmt.Sprintf("%s/%s", addr.Address, addr.Mask)
		netlinkAddr, err := netlink.ParseAddr(netlinkAddrStr)
		if err != nil {
			return NetworkInfo{}, fmt.Errorf("could not parse %q: %v", netlinkAddrStr, err)
		}

		addrs = append(addrs, *netlinkAddr)
	}

	return NetworkInfo{
		Iface: NetlinkIface{
			LinkAttrs: netlink.LinkAttrs{
				Name:         inf.Name,
				HardwareAddr: hw,
				MTU:          int(inf.Mtu),
			},
			Type: inf.Type,
		},
		Addrs: addrs,
	}, nil
}

// AddInterface adds new nic to the sandbox.
func (s *Sandbox) AddInterface(ctx context.Context, inf *pbTypes.Interface) (*pbTypes.Interface, error) {
	netInfo, err := s.generateNetInfo(inf)
	if err != nil {
		return nil, err
	}

	endpoints, err := s.network.AddEndpoints(ctx, s, []NetworkInfo{netInfo}, true)
	if err != nil {
		return nil, err
	}

	defer func() {
		if err != nil {
			eps := s.network.Endpoints()
			// The newly added endpoint is last.
			added_ep := eps[len(eps)-1]
			if errDetach := s.network.RemoveEndpoints(ctx, s, []Endpoint{added_ep}, true); err != nil {
				s.Logger().WithField("endpoint-type", added_ep.Type()).WithError(errDetach).Error("rollback hot attaching endpoint failed")
			}
		}
	}()

	// Add network for vm
	inf.PciPath = endpoints[0].PciPath().String()
	result, err := s.agent.updateInterface(ctx, inf)
	if err != nil {
		return nil, err
	}

	// Update the sandbox storage
	if err = s.Save(); err != nil {
		return nil, err
	}

	return result, nil
}

// RemoveInterface removes a nic of the sandbox.
func (s *Sandbox) RemoveInterface(ctx context.Context, inf *pbTypes.Interface) (*pbTypes.Interface, error) {
	for _, endpoint := range s.network.Endpoints() {
		if endpoint.HardwareAddr() == inf.HwAddr {
			s.Logger().WithField("endpoint-type", endpoint.Type()).Info("Hot detaching endpoint")
			if err := s.network.RemoveEndpoints(ctx, s, []Endpoint{endpoint}, true); err != nil {
				return inf, err
			}

			if err := s.Save(); err != nil {
				return inf, err
			}

			break
		}
	}
	return nil, nil
}

// ListInterfaces lists all nics and their configurations in the sandbox.
func (s *Sandbox) ListInterfaces(ctx context.Context) ([]*pbTypes.Interface, error) {
	return s.agent.listInterfaces(ctx)
}

// UpdateRoutes updates the sandbox route table (e.g. for portmapping support).
func (s *Sandbox) UpdateRoutes(ctx context.Context, routes []*pbTypes.Route) ([]*pbTypes.Route, error) {
	return s.agent.updateRoutes(ctx, routes)
}

// ListRoutes lists all routes and their configurations in the sandbox.
func (s *Sandbox) ListRoutes(ctx context.Context) ([]*pbTypes.Route, error) {
	return s.agent.listRoutes(ctx)
}

const (
	// unix socket type of console
	consoleProtoUnix = "unix"

	// pty type of console.
	consoleProtoPty = "pty"
)

// console watcher is designed to monitor guest console output.
type consoleWatcher struct {
	conn       net.Conn
	ptyConsole *os.File
	proto      string
	consoleURL string
}

func newConsoleWatcher(ctx context.Context, s *Sandbox) (*consoleWatcher, error) {
	var (
		err error
		cw  consoleWatcher
	)

	cw.proto, cw.consoleURL, err = s.hypervisor.GetVMConsole(ctx, s.id)
	if err != nil {
		return nil, err
	}

	return &cw, nil
}

// start the console watcher
func (cw *consoleWatcher) start(s *Sandbox) (err error) {
	if cw.consoleWatched() {
		return fmt.Errorf("console watcher has already watched for sandbox %s", s.id)
	}

	var scanner *bufio.Scanner

	switch cw.proto {
	case consoleProtoUnix:
		cw.conn, err = net.Dial("unix", cw.consoleURL)
		if err != nil {
			return err
		}
		scanner = bufio.NewScanner(cw.conn)
	case consoleProtoPty:
		// read-only
		cw.ptyConsole, _ = os.Open(cw.consoleURL)
		scanner = bufio.NewScanner(cw.ptyConsole)
	default:
		return fmt.Errorf("unknown console proto %s", cw.proto)
	}

	go func() {
		for scanner.Scan() {
			s.Logger().WithFields(logrus.Fields{
				"console-protocol": cw.proto,
				"console-url":      cw.consoleURL,
				"sandbox":          s.id,
				"vmconsole":        scanner.Text(),
			}).Debug("reading guest console")
		}

		if err := scanner.Err(); err != nil {
			s.Logger().WithError(err).WithFields(logrus.Fields{
				"console-protocol": cw.proto,
				"console-url":      cw.consoleURL,
				"sandbox":          s.id,
			}).Error("Failed to read guest console logs")
		} else { // The error is `nil` in case of io.EOF
			s.Logger().Info("console watcher quits")
		}
	}()

	return nil
}

// Check if the console watcher has already watched the vm console.
func (cw *consoleWatcher) consoleWatched() bool {
	return cw.conn != nil || cw.ptyConsole != nil
}

// stop the console watcher.
func (cw *consoleWatcher) stop() {
	if cw.conn != nil {
		cw.conn.Close()
		cw.conn = nil
	}

	if cw.ptyConsole != nil {
		cw.ptyConsole.Close()
		cw.ptyConsole = nil
	}
}

func (s *Sandbox) addSwap(ctx context.Context, swapID string, size int64) (*config.BlockDrive, error) {
	swapFile := filepath.Join(getSandboxPath(s.id), swapID)

	swapFD, err := os.OpenFile(swapFile, os.O_CREATE, 0600)
	if err != nil {
		err = fmt.Errorf("creat swapfile %s fail %s", swapFile, err.Error())
		s.Logger().WithError(err).Error("addSwap")
		return nil, err
	}
	swapFD.Close()
	defer func() {
		if err != nil {
			os.Remove(swapFile)
		}
	}()

	// Check the size
	pagesize := os.Getpagesize()
	// mkswap refuses areas smaller than 10 pages.
	size = int64(math.Max(float64(size), float64(pagesize*10)))
	// Swapfile need a page to store the metadata
	size += int64(pagesize)

	err = os.Truncate(swapFile, size)
	if err != nil {
		err = fmt.Errorf("truncate swapfile %s fail %s", swapFile, err.Error())
		s.Logger().WithError(err).Error("addSwap")
		return nil, err
	}

	var outbuf, errbuf bytes.Buffer
	cmd := exec.CommandContext(ctx, mkswapPath, swapFile)
	cmd.Stdout = &outbuf
	cmd.Stderr = &errbuf
	err = cmd.Run()
	if err != nil {
		err = fmt.Errorf("mkswap swapfile %s fail %s stdout %s stderr %s", swapFile, err.Error(), outbuf.String(), errbuf.String())
		s.Logger().WithError(err).Error("addSwap")
		return nil, err
	}

	blockDevice := &config.BlockDrive{
		File:   swapFile,
		Format: "raw",
		ID:     swapID,
		Swap:   true,
	}
	_, err = s.hypervisor.HotplugAddDevice(ctx, blockDevice, BlockDev)
	if err != nil {
		err = fmt.Errorf("add swapfile %s device to VM fail %s", swapFile, err.Error())
		s.Logger().WithError(err).Error("addSwap")
		return nil, err
	}
	defer func() {
		if err != nil {
			_, e := s.hypervisor.HotplugRemoveDevice(ctx, blockDevice, BlockDev)
			if e != nil {
				s.Logger().Errorf("remove swapfile %s to VM fail %s", swapFile, e.Error())
			}
		}
	}()

	err = s.agent.addSwap(ctx, blockDevice.PCIPath)
	if err != nil {
		err = fmt.Errorf("agent add swapfile %s PCIPath %+v to VM fail %s", swapFile, blockDevice.PCIPath, err.Error())
		s.Logger().WithError(err).Error("addSwap")
		return nil, err
	}

	s.Logger().Infof("add swapfile %s size %d PCIPath %+v to VM success", swapFile, size, blockDevice.PCIPath)

	return blockDevice, nil
}

func (s *Sandbox) removeSwap(ctx context.Context, blockDevice *config.BlockDrive) error {
	err := os.Remove(blockDevice.File)
	if err != nil {
		err = fmt.Errorf("remove swapfile %s fail %s", blockDevice.File, err.Error())
		s.Logger().WithError(err).Error("removeSwap")
	} else {
		s.Logger().Infof("remove swapfile %s success", blockDevice.File)
	}
	return err
}

func (s *Sandbox) setupSwap(ctx context.Context, sizeBytes int64) error {
	if sizeBytes > s.swapSizeBytes {
		dev, err := s.addSwap(ctx, fmt.Sprintf("swap%d", s.swapDeviceNum), sizeBytes-s.swapSizeBytes)
		if err != nil {
			return err
		}

		s.swapDeviceNum += 1
		s.swapSizeBytes = sizeBytes
		s.swapDevices = append(s.swapDevices, dev)
	}

	return nil
}

func (s *Sandbox) cleanSwap(ctx context.Context) {
	for _, dev := range s.swapDevices {
		err := s.removeSwap(ctx, dev)
		if err != nil {
			s.Logger().Warnf("remove swap device %+v got error %s", dev, err)
		}
	}
}

// startVM starts the VM.
func (s *Sandbox) startVM(ctx context.Context, prestartHookFunc func(context.Context) error) (err error) {
	span, ctx := katatrace.Trace(ctx, s.Logger(), "startVM", sandboxTracingTags, map[string]string{"sandbox_id": s.id})
	defer span.End()

	s.Logger().Info("Starting VM")

	if s.config.HypervisorConfig.Debug {
		// create console watcher
		consoleWatcher, err := newConsoleWatcher(ctx, s)
		if err != nil {
			return err
		}
		s.cw = consoleWatcher
	}

	defer func() {
		if err != nil {
			s.hypervisor.StopVM(ctx, false)
		}
	}()

	if err := s.network.Run(ctx, func() error {
		if s.factory != nil {
			vm, err := s.factory.GetVM(ctx, VMConfig{
				HypervisorType:   s.config.HypervisorType,
				HypervisorConfig: s.config.HypervisorConfig,
				AgentConfig:      s.config.AgentConfig,
			})
			if err != nil {
				return err
			}

			return vm.assignSandbox(s)
		}

		return s.hypervisor.StartVM(ctx, VmStartTimeout)
	}); err != nil {
		return err
	}

<<<<<<< HEAD
	// not sure how we know that this callback has been executed
	if s.config.HypervisorConfig.ConfidentialGuest && s.config.HypervisorConfig.GuestPreAttestation {
		if err := s.hypervisor.AttestVM(ctx); err != nil {
=======
	if prestartHookFunc != nil {
		hid, err := s.GetHypervisorPid()
		if err != nil {
			return err
		}
		s.Logger().Infof("hypervisor pid is %v", hid)
		ctx = context.WithValue(ctx, HypervisorPidKey{}, hid)

		if err := prestartHookFunc(ctx); err != nil {
>>>>>>> 66288916
			return err
		}
	}

	// In case of vm factory, network interfaces are hotplugged
	// after vm is started.
	// In case of prestartHookFunc, network config might have been changed.
	// We need to rescan and handle the change.
	if s.factory != nil || prestartHookFunc != nil {
		if _, err := s.network.AddEndpoints(ctx, s, nil, true); err != nil {
			return err
		}
	}

	s.Logger().Info("VM started")

	if s.cw != nil {
		s.Logger().Debug("console watcher starts")
		if err := s.cw.start(s); err != nil {
			s.cw.stop()
			return err
		}
	}

	// Once the hypervisor is done starting the sandbox,
	// we want to guarantee that it is manageable.
	// For that we need to ask the agent to start the
	// sandbox inside the VM.
	if err := s.agent.startSandbox(ctx, s); err != nil {
		return err
	}

	s.Logger().Info("Agent started in the sandbox")

	defer func() {
		if err != nil {
			if e := s.agent.stopSandbox(ctx, s); e != nil {
				s.Logger().WithError(e).WithField("sandboxid", s.id).Warning("Agent did not stop sandbox")
			}
		}
	}()

	return nil
}

// stopVM: stop the sandbox's VM
func (s *Sandbox) stopVM(ctx context.Context) error {
	span, ctx := katatrace.Trace(ctx, s.Logger(), "stopVM", sandboxTracingTags, map[string]string{"sandbox_id": s.id})
	defer span.End()

	s.Logger().Info("Stopping sandbox in the VM")
	if err := s.agent.stopSandbox(ctx, s); err != nil {
		s.Logger().WithError(err).WithField("sandboxid", s.id).Warning("Agent did not stop sandbox")
	}

	s.Logger().Info("Stopping VM")

	return s.hypervisor.StopVM(ctx, s.disableVMShutdown)
}

func (s *Sandbox) addContainer(c *Container) error {
	if _, ok := s.containers[c.id]; ok {
		return fmt.Errorf("Duplicated container: %s", c.id)
	}
	s.containers[c.id] = c

	return nil
}

// CreateContainer creates a new container in the sandbox
// This should be called only when the sandbox is already created.
// It will add new container config to sandbox.config.Containers
func (s *Sandbox) CreateContainer(ctx context.Context, contConfig ContainerConfig) (VCContainer, error) {
	// Update sandbox config to include the new container's config
	s.config.Containers = append(s.config.Containers, contConfig)

	var err error

	defer func() {
		if err != nil {
			if len(s.config.Containers) > 0 {
				// delete container config
				s.config.Containers = s.config.Containers[:len(s.config.Containers)-1]
			}
		}
	}()

	// Create the container object, add devices to the sandbox's device-manager:
	c, err := newContainer(ctx, s, &s.config.Containers[len(s.config.Containers)-1])
	if err != nil {
		return nil, err
	}
	// create and start the container
	if err = c.create(ctx); err != nil {
		return nil, err
	}

	// Add the container to the containers list in the sandbox.
	if err = s.addContainer(c); err != nil {
		return nil, err
	}

	defer func() {
		// Rollback if error happens.
		if err != nil {
			logger := s.Logger().WithFields(logrus.Fields{"container": c.id, "sandbox": s.id, "rollback": true})
			logger.WithError(err).Error("Cleaning up partially created container")

			if errStop := c.stop(ctx, true); errStop != nil {
				logger.WithError(errStop).Error("Could not stop container")
			}

			logger.Debug("Removing stopped container from sandbox store")
			s.removeContainer(c.id)
		}
	}()

	// Sandbox is responsible to update VM resources needed by Containers
	// Update resources after having added containers to the sandbox, since
	// container status is requiered to know if more resources should be added.
	if err = s.updateResources(ctx); err != nil {
		return nil, err
	}

	if err = s.resourceControllerUpdate(ctx); err != nil {
		return nil, err
	}

	if err = s.checkVCPUsPinning(ctx); err != nil {
		return nil, err
	}

	if err = s.storeSandbox(ctx); err != nil {
		return nil, err
	}

	return c, nil
}

// StartContainer starts a container in the sandbox
func (s *Sandbox) StartContainer(ctx context.Context, containerID string) (VCContainer, error) {
	// Fetch the container.
	c, err := s.findContainer(containerID)
	if err != nil {
		return nil, err
	}

	// Start it.
	if err = c.start(ctx); err != nil {
		return nil, err
	}

	if err = s.storeSandbox(ctx); err != nil {
		return nil, err
	}

	s.Logger().WithField("container", containerID).Info("Container is started")

	// Update sandbox resources in case a stopped container
	// is started
	if err = s.updateResources(ctx); err != nil {
		return nil, err
	}

	if err = s.checkVCPUsPinning(ctx); err != nil {
		return nil, err
	}

	return c, nil
}

// StopContainer stops a container in the sandbox
func (s *Sandbox) StopContainer(ctx context.Context, containerID string, force bool) (VCContainer, error) {
	// Fetch the container.
	c, err := s.findContainer(containerID)
	if err != nil {
		return nil, err
	}

	// Stop it.
	if err := c.stop(ctx, force); err != nil {
		return nil, err
	}

	if err = s.storeSandbox(ctx); err != nil {
		return nil, err
	}
	return c, nil
}

// KillContainer signals a container in the sandbox
func (s *Sandbox) KillContainer(ctx context.Context, containerID string, signal syscall.Signal, all bool) error {
	// Fetch the container.
	c, err := s.findContainer(containerID)
	if err != nil {
		return err
	}

	// Send a signal to the process.
	err = c.kill(ctx, signal, all)

	// SIGKILL should never fail otherwise it is
	// impossible to clean things up.
	if signal == syscall.SIGKILL {
		return nil
	}

	return err
}

// DeleteContainer deletes a container from the sandbox
func (s *Sandbox) DeleteContainer(ctx context.Context, containerID string) (VCContainer, error) {
	if containerID == "" {
		return nil, types.ErrNeedContainerID
	}

	// Fetch the container.
	c, err := s.findContainer(containerID)
	if err != nil {
		return nil, err
	}

	// Delete it.
	if err = c.delete(ctx); err != nil {
		return nil, err
	}

	// Update sandbox config
	for idx, contConfig := range s.config.Containers {
		if contConfig.ID == containerID {
			s.config.Containers = append(s.config.Containers[:idx], s.config.Containers[idx+1:]...)
			break
		}
	}

	// update the sandbox resource controller
	if err = s.resourceControllerUpdate(ctx); err != nil {
		return nil, err
	}

	if err = s.checkVCPUsPinning(ctx); err != nil {
		return nil, err
	}

	if err = s.storeSandbox(ctx); err != nil {
		return nil, err
	}
	return c, nil
}

// StatusContainer gets the status of a container
func (s *Sandbox) StatusContainer(containerID string) (ContainerStatus, error) {
	if containerID == "" {
		return ContainerStatus{}, types.ErrNeedContainerID
	}

	if c, ok := s.containers[containerID]; ok {
		rootfs := c.config.RootFs.Source
		if c.config.RootFs.Mounted {
			rootfs = c.config.RootFs.Target
		}

		return ContainerStatus{
			ID:          c.id,
			State:       c.state,
			PID:         c.process.Pid,
			StartTime:   c.process.StartTime,
			RootFs:      rootfs,
			Annotations: c.config.Annotations,
		}, nil
	}

	return ContainerStatus{}, types.ErrNoSuchContainer
}

// EnterContainer is the virtcontainers container command execution entry point.
// EnterContainer enters an already running container and runs a given command.
func (s *Sandbox) EnterContainer(ctx context.Context, containerID string, cmd types.Cmd) (VCContainer, *Process, error) {
	// Fetch the container.
	c, err := s.findContainer(containerID)
	if err != nil {
		return nil, nil, err
	}

	// Enter it.
	process, err := c.enter(ctx, cmd)
	if err != nil {
		return nil, nil, err
	}

	return c, process, nil
}

// UpdateContainer update a running container.
func (s *Sandbox) UpdateContainer(ctx context.Context, containerID string, resources specs.LinuxResources) error {
	// Fetch the container.
	c, err := s.findContainer(containerID)
	if err != nil {
		return err
	}

	if err = c.update(ctx, resources); err != nil {
		return err
	}

	if err := s.resourceControllerUpdate(ctx); err != nil {
		return err
	}

	if err = s.checkVCPUsPinning(ctx); err != nil {
		return err
	}

	if err = s.storeSandbox(ctx); err != nil {
		return err
	}
	return nil
}

// StatsContainer return the stats of a running container
func (s *Sandbox) StatsContainer(ctx context.Context, containerID string) (ContainerStats, error) {
	// Fetch the container.
	c, err := s.findContainer(containerID)
	if err != nil {
		return ContainerStats{}, err
	}

	stats, err := c.stats(ctx)
	if err != nil {
		return ContainerStats{}, err
	}
	return *stats, nil
}

// Stats returns the stats of a running sandbox
func (s *Sandbox) Stats(ctx context.Context) (SandboxStats, error) {

	metrics, err := s.sandboxController.Stat()
	if err != nil {
		return SandboxStats{}, err
	}

	stats := SandboxStats{}

	// TODO Do we want to aggregate the overhead cgroup stats to the sandbox ones?
	switch mt := metrics.(type) {
	case v1.Metrics:
		stats.CgroupStats.CPUStats.CPUUsage.TotalUsage = mt.CPU.Usage.Total
		stats.CgroupStats.MemoryStats.Usage.Usage = mt.Memory.Usage.Usage
	case v2.Metrics:
		stats.CgroupStats.CPUStats.CPUUsage.TotalUsage = mt.CPU.UsageUsec
		stats.CgroupStats.MemoryStats.Usage.Usage = mt.Memory.Usage
	}

	tids, err := s.hypervisor.GetThreadIDs(ctx)
	if err != nil {
		return stats, err
	}
	stats.Cpus = len(tids.vcpus)

	return stats, nil
}

// PauseContainer pauses a running container.
func (s *Sandbox) PauseContainer(ctx context.Context, containerID string) error {
	// Fetch the container.
	c, err := s.findContainer(containerID)
	if err != nil {
		return err
	}

	// Pause the container.
	if err := c.pause(ctx); err != nil {
		return err
	}

	if err = s.storeSandbox(ctx); err != nil {
		return err
	}
	return nil
}

// ResumeContainer resumes a paused container.
func (s *Sandbox) ResumeContainer(ctx context.Context, containerID string) error {
	// Fetch the container.
	c, err := s.findContainer(containerID)
	if err != nil {
		return err
	}

	// Resume the container.
	if err := c.resume(ctx); err != nil {
		return err
	}

	if err = s.storeSandbox(ctx); err != nil {
		return err
	}
	return nil
}

// createContainers registers all containers, create the
// containers in the guest.
func (s *Sandbox) createContainers(ctx context.Context) error {
	span, ctx := katatrace.Trace(ctx, s.Logger(), "createContainers", sandboxTracingTags, map[string]string{"sandbox_id": s.id})
	defer span.End()

	for i := range s.config.Containers {

		c, err := newContainer(ctx, s, &s.config.Containers[i])
		if err != nil {
			return err
		}
		if err := c.create(ctx); err != nil {
			return err
		}

		if err := s.addContainer(c); err != nil {
			return err
		}
	}

	// Update resources after having added containers to the sandbox, since
	// container status is required to know if more resources should be added.
	if err := s.updateResources(ctx); err != nil {
		return err
	}

	if err := s.resourceControllerUpdate(ctx); err != nil {
		return err
	}

	if err := s.checkVCPUsPinning(ctx); err != nil {
		return err
	}

	if err := s.storeSandbox(ctx); err != nil {
		return err
	}

	return nil
}

// Start starts a sandbox. The containers that are making the sandbox
// will be started.
func (s *Sandbox) Start(ctx context.Context) error {
	if err := s.state.ValidTransition(s.state.State, types.StateRunning); err != nil {
		return err
	}

	prevState := s.state.State

	if err := s.setSandboxState(types.StateRunning); err != nil {
		return err
	}

	var startErr error
	defer func() {
		if startErr != nil {
			s.setSandboxState(prevState)
		}
	}()
	for _, c := range s.containers {
		if startErr = c.start(ctx); startErr != nil {
			return startErr
		}
	}

	if err := s.storeSandbox(ctx); err != nil {
		return err
	}

	s.Logger().Info("Sandbox is started")

	return nil
}

// Stop stops a sandbox. The containers that are making the sandbox
// will be destroyed.
// When force is true, ignore guest related stop failures.
func (s *Sandbox) Stop(ctx context.Context, force bool) error {
	span, ctx := katatrace.Trace(ctx, s.Logger(), "Stop", sandboxTracingTags, map[string]string{"sandbox_id": s.id})
	defer span.End()

	if s.state.State == types.StateStopped {
		s.Logger().Info("sandbox already stopped")
		return nil
	}

	if err := s.state.ValidTransition(s.state.State, types.StateStopped); err != nil {
		return err
	}

	for _, c := range s.containers {
		if err := c.stop(ctx, force); err != nil {
			return err
		}
	}

	if err := s.stopVM(ctx); err != nil && !force {
		return err
	}

	// shutdown console watcher if exists
	if s.cw != nil {
		s.Logger().Debug("stop the console watcher")
		s.cw.stop()
	}

	if err := s.setSandboxState(types.StateStopped); err != nil {
		return err
	}

	// Remove the network.
	if err := s.removeNetwork(ctx); err != nil && !force {
		return err
	}

	if err := s.storeSandbox(ctx); err != nil {
		return err
	}

	// Stop communicating with the agent.
	if err := s.agent.disconnect(ctx); err != nil && !force {
		return err
	}

	s.cleanSwap(ctx)

	return nil
}

// setSandboxState sets the in-memory state of the sandbox.
func (s *Sandbox) setSandboxState(state types.StateString) error {
	if state == "" {
		return types.ErrNeedState
	}

	// update in-memory state
	s.state.State = state

	return nil
}

const maxBlockIndex = 65535

// getAndSetSandboxBlockIndex retrieves an unused sandbox block index from
// the BlockIndexMap and marks it as used. This index is used to maintain the
// index at which a block device is assigned to a container in the sandbox.
func (s *Sandbox) getAndSetSandboxBlockIndex() (int, error) {
	currentIndex := -1
	for i := 0; i < maxBlockIndex; i++ {
		if _, ok := s.state.BlockIndexMap[i]; !ok {
			currentIndex = i
			break
		}
	}
	if currentIndex == -1 {
		return -1, errors.New("no available block index")
	}
	s.state.BlockIndexMap[currentIndex] = struct{}{}

	return currentIndex, nil
}

// unsetSandboxBlockIndex deletes the current sandbox block index from BlockIndexMap.
// This is used to recover from failure while adding a block device.
func (s *Sandbox) unsetSandboxBlockIndex(index int) error {
	var err error
	original := index
	delete(s.state.BlockIndexMap, index)
	defer func() {
		if err != nil {
			s.state.BlockIndexMap[original] = struct{}{}
		}
	}()

	return nil
}

// HotplugAddDevice is used for add a device to sandbox
// Sandbox implement DeviceReceiver interface from device/api/interface.go
func (s *Sandbox) HotplugAddDevice(ctx context.Context, device api.Device, devType config.DeviceType) error {
	span, ctx := katatrace.Trace(ctx, s.Logger(), "HotplugAddDevice", sandboxTracingTags, map[string]string{"sandbox_id": s.id})
	defer span.End()

	if s.sandboxController != nil {
		if err := s.sandboxController.AddDevice(device.GetHostPath()); err != nil {
			s.Logger().WithError(err).WithField("device", device).
				Warnf("Could not add device to the %s controller", s.sandboxController)
		}
	}

	switch devType {
	case config.DeviceVFIO:
		vfioDevices, ok := device.GetDeviceInfo().([]*config.VFIODev)
		if !ok {
			return fmt.Errorf("device type mismatch, expect device type to be %s", devType)
		}

		// adding a group of VFIO devices
		for _, dev := range vfioDevices {
			if _, err := s.hypervisor.HotplugAddDevice(ctx, dev, VfioDev); err != nil {
				s.Logger().
					WithFields(logrus.Fields{
						"sandbox":         s.id,
						"vfio-device-ID":  dev.ID,
						"vfio-device-BDF": dev.BDF,
					}).WithError(err).Error("failed to hotplug VFIO device")
				return err
			}
		}
		return nil
	case config.DeviceBlock:
		blockDevice, ok := device.(*drivers.BlockDevice)
		if !ok {
			return fmt.Errorf("device type mismatch, expect device type to be %s", devType)
		}
		_, err := s.hypervisor.HotplugAddDevice(ctx, blockDevice.BlockDrive, BlockDev)
		return err
	case config.VhostUserBlk:
		vhostUserBlkDevice, ok := device.(*drivers.VhostUserBlkDevice)
		if !ok {
			return fmt.Errorf("device type mismatch, expect device type to be %s", devType)
		}
		_, err := s.hypervisor.HotplugAddDevice(ctx, vhostUserBlkDevice.VhostUserDeviceAttrs, VhostuserDev)
		return err
	case config.DeviceGeneric:
		// TODO: what?
		return nil
	}
	return nil
}

// HotplugRemoveDevice is used for removing a device from sandbox
// Sandbox implement DeviceReceiver interface from device/api/interface.go
func (s *Sandbox) HotplugRemoveDevice(ctx context.Context, device api.Device, devType config.DeviceType) error {
	defer func() {
		if s.sandboxController != nil {
			if err := s.sandboxController.RemoveDevice(device.GetHostPath()); err != nil {
				s.Logger().WithError(err).WithField("device", device).
					Warnf("Could not add device to the %s controller", s.sandboxController)
			}
		}
	}()

	switch devType {
	case config.DeviceVFIO:
		vfioDevices, ok := device.GetDeviceInfo().([]*config.VFIODev)
		if !ok {
			return fmt.Errorf("device type mismatch, expect device type to be %s", devType)
		}

		// remove a group of VFIO devices
		for _, dev := range vfioDevices {
			if _, err := s.hypervisor.HotplugRemoveDevice(ctx, dev, VfioDev); err != nil {
				s.Logger().WithError(err).
					WithFields(logrus.Fields{
						"sandbox":         s.id,
						"vfio-device-ID":  dev.ID,
						"vfio-device-BDF": dev.BDF,
					}).Error("failed to hot unplug VFIO device")
				return err
			}
		}
		return nil
	case config.DeviceBlock:
		blockDrive, ok := device.GetDeviceInfo().(*config.BlockDrive)
		if !ok {
			return fmt.Errorf("device type mismatch, expect device type to be %s", devType)
		}
		// PMEM devices cannot be hot removed
		if blockDrive.Pmem {
			s.Logger().WithField("path", blockDrive.File).Infof("Skip device: cannot hot remove PMEM devices")
			return nil
		}
		_, err := s.hypervisor.HotplugRemoveDevice(ctx, blockDrive, BlockDev)
		return err
	case config.VhostUserBlk:
		vhostUserDeviceAttrs, ok := device.GetDeviceInfo().(*config.VhostUserDeviceAttrs)
		if !ok {
			return fmt.Errorf("device type mismatch, expect device type to be %s", devType)
		}
		_, err := s.hypervisor.HotplugRemoveDevice(ctx, vhostUserDeviceAttrs, VhostuserDev)
		return err
	case config.DeviceGeneric:
		// TODO: what?
		return nil
	}
	return nil
}

// GetAndSetSandboxBlockIndex is used for getting and setting virtio-block indexes
// Sandbox implement DeviceReceiver interface from device/api/interface.go
func (s *Sandbox) GetAndSetSandboxBlockIndex() (int, error) {
	return s.getAndSetSandboxBlockIndex()
}

// UnsetSandboxBlockIndex unsets block indexes
// Sandbox implement DeviceReceiver interface from device/api/interface.go
func (s *Sandbox) UnsetSandboxBlockIndex(index int) error {
	return s.unsetSandboxBlockIndex(index)
}

// AppendDevice can only handle vhost user device currently, it adds a
// vhost user device to sandbox
// Sandbox implement DeviceReceiver interface from device/api/interface.go
func (s *Sandbox) AppendDevice(ctx context.Context, device api.Device) error {
	switch device.DeviceType() {
	case config.VhostUserSCSI, config.VhostUserNet, config.VhostUserBlk, config.VhostUserFS:
		return s.hypervisor.AddDevice(ctx, device.GetDeviceInfo().(*config.VhostUserDeviceAttrs), VhostuserDev)
	case config.DeviceVFIO:
		vfioDevs := device.GetDeviceInfo().([]*config.VFIODev)
		for _, d := range vfioDevs {
			return s.hypervisor.AddDevice(ctx, *d, VfioDev)
		}
	default:
		s.Logger().WithField("device-type", device.DeviceType()).
			Warn("Could not append device: unsupported device type")
	}

	return fmt.Errorf("unsupported device type")
}

// AddDevice will add a device to sandbox
func (s *Sandbox) AddDevice(ctx context.Context, info config.DeviceInfo) (api.Device, error) {
	if s.devManager == nil {
		return nil, fmt.Errorf("device manager isn't initialized")
	}

	var err error
	b, err := s.devManager.NewDevice(info)
	if err != nil {
		return nil, err
	}
	defer func() {
		if err != nil {
			s.devManager.RemoveDevice(b.DeviceID())
		}
	}()

	if err = s.devManager.AttachDevice(ctx, b.DeviceID(), s); err != nil {
		return nil, err
	}
	defer func() {
		if err != nil {
			s.devManager.DetachDevice(ctx, b.DeviceID(), s)
		}
	}()

	return b, nil
}

// updateResources will:
// - calculate the resources required for the virtual machine, and adjust the virtual machine
// sizing accordingly. For a given sandbox, it will calculate the number of vCPUs required based
// on the sum of container requests, plus default CPUs for the VM. Similar is done for memory.
// If changes in memory or CPU are made, the VM will be updated and the agent will online the
// applicable CPU and memory.
func (s *Sandbox) updateResources(ctx context.Context) error {
	if s == nil {
		return errors.New("sandbox is nil")
	}

	if s.config == nil {
		return fmt.Errorf("sandbox config is nil")
	}

	if s.config.StaticResourceMgmt {
		s.Logger().Debug("no resources updated: static resource management is set")
		return nil
	}
	sandboxVCPUs, err := s.calculateSandboxCPUs()
	if err != nil {
		return err
	}
	// Add default vcpus for sandbox
	sandboxVCPUs += s.hypervisor.HypervisorConfig().NumVCPUs

	sandboxMemoryByte, sandboxneedPodSwap, sandboxSwapByte := s.calculateSandboxMemory()

	// Add default / rsvd memory for sandbox.
	hypervisorMemoryByteI64 := int64(s.hypervisor.HypervisorConfig().MemorySize) << utils.MibToBytesShift
	hypervisorMemoryByte := uint64(hypervisorMemoryByteI64)
	sandboxMemoryByte += hypervisorMemoryByte
	if sandboxneedPodSwap {
		sandboxSwapByte += hypervisorMemoryByteI64
	}
	s.Logger().WithField("sandboxMemoryByte", sandboxMemoryByte).WithField("sandboxneedPodSwap", sandboxneedPodSwap).WithField("sandboxSwapByte", sandboxSwapByte).Debugf("updateResources: after calculateSandboxMemory")

	// Setup the SWAP in the guest
	if sandboxSwapByte > 0 {
		err = s.setupSwap(ctx, sandboxSwapByte)
		if err != nil {
			return err
		}
	}

	// Update VCPUs
	s.Logger().WithField("cpus-sandbox", sandboxVCPUs).Debugf("Request to hypervisor to update vCPUs")
	oldCPUs, newCPUs, err := s.hypervisor.ResizeVCPUs(ctx, sandboxVCPUs)
	if err != nil {
		return err
	}

	s.Logger().Debugf("Request to hypervisor to update oldCPUs/newCPUs: %d/%d", oldCPUs, newCPUs)
	// If the CPUs were increased, ask agent to online them
	if oldCPUs < newCPUs {
		vcpusAdded := newCPUs - oldCPUs
		s.Logger().Debugf("Request to onlineCPUMem with %d CPUs", vcpusAdded)
		if err := s.agent.onlineCPUMem(ctx, vcpusAdded, true); err != nil {
			return err
		}
	}
	s.Logger().Debugf("Sandbox CPUs: %d", newCPUs)

	// Update Memory --
	// If we're using ACPI hotplug for memory, there's a limitation on the amount of memory which can be hotplugged at a single time.
	// We must have enough free memory in the guest kernel to cover 64bytes per (4KiB) page of memory added for mem_map.
	// See https://github.com/kata-containers/kata-containers/issues/4847 for more details.
	// For a typical pod lifecycle, we expect that each container is added when we start the workloads. Based on this, we'll "assume" that majority
	// of the guest memory is readily available. From experimentation, we see that we can add approximately 48 times what is already provided to
	// the guest workload. For example, a 256 MiB guest should be able to accommodate hotplugging 12 GiB of memory.
	//
	// If virtio-mem is being used, there isn't such a limitation - we can hotplug the maximum allowed memory at a single time.
	//
	newMemoryMB := uint32(sandboxMemoryByte >> utils.MibToBytesShift)
	finalMemoryMB := newMemoryMB

	hconfig := s.hypervisor.HypervisorConfig()

	for {
		currentMemoryMB := s.hypervisor.GetTotalMemoryMB(ctx)

		maxhotPluggableMemoryMB := currentMemoryMB * acpiMemoryHotplugFactor

		// In the case of virtio-mem, we don't have a restriction on how much can be hotplugged at
		// a single time. As a result, the max hotpluggable is only limited by the maximum memory size
		// of the guest.
		if hconfig.VirtioMem {
			maxhotPluggableMemoryMB = uint32(hconfig.DefaultMaxMemorySize) - currentMemoryMB
		}

		deltaMB := int32(finalMemoryMB - currentMemoryMB)

		if deltaMB > int32(maxhotPluggableMemoryMB) {
			s.Logger().Warnf("Large hotplug. Adding %d MB of %d total memory", maxhotPluggableMemoryMB, deltaMB)
			newMemoryMB = currentMemoryMB + maxhotPluggableMemoryMB
		} else {
			newMemoryMB = finalMemoryMB
		}

		// Add the memory to the guest and online the memory:
		if err := s.updateMemory(ctx, newMemoryMB); err != nil {
			return err
		}

		if newMemoryMB == finalMemoryMB {
			break
		}

	}

	return nil

}

func (s *Sandbox) updateMemory(ctx context.Context, newMemoryMB uint32) error {
	// online the memory:
	s.Logger().WithField("memory-sandbox-size-mb", newMemoryMB).Debugf("Request to hypervisor to update memory")
	newMemory, updatedMemoryDevice, err := s.hypervisor.ResizeMemory(ctx, newMemoryMB, s.state.GuestMemoryBlockSizeMB, s.state.GuestMemoryHotplugProbe)
	if err != nil {
		if err == noGuestMemHotplugErr {
			s.Logger().Warnf("%s, memory specifications cannot be guaranteed", err)
		} else {
			return err
		}
	}
	s.Logger().Debugf("Sandbox memory size: %d MB", newMemory)
	if s.state.GuestMemoryHotplugProbe && updatedMemoryDevice.Addr != 0 {
		// notify the guest kernel about memory hot-add event, before onlining them
		s.Logger().Debugf("notify guest kernel memory hot-add event via probe interface, memory device located at 0x%x", updatedMemoryDevice.Addr)
		if err := s.agent.memHotplugByProbe(ctx, updatedMemoryDevice.Addr, uint32(updatedMemoryDevice.SizeMB), s.state.GuestMemoryBlockSizeMB); err != nil {
			return err
		}
	}
	if err := s.agent.onlineCPUMem(ctx, 0, false); err != nil {
		return err
	}
	return nil
}

func (s *Sandbox) calculateSandboxMemory() (uint64, bool, int64) {
	memorySandbox := uint64(0)
	needPodSwap := false
	swapSandbox := int64(0)
	for _, c := range s.config.Containers {
		// Do not hot add again non-running containers resources
		if cont, ok := s.containers[c.ID]; ok && cont.state.State == types.StateStopped {
			s.Logger().WithField("container", c.ID).Debug("Do not taking into account memory resources of not running containers")
			continue
		}

		if m := c.Resources.Memory; m != nil {
			currentLimit := int64(0)
			if m.Limit != nil && *m.Limit > 0 {
				currentLimit = *m.Limit
				memorySandbox += uint64(currentLimit)
				s.Logger().WithField("memory limit", memorySandbox).Info("Memory Sandbox + Memory Limit ")
			}

			// Add hugepages memory
			// HugepageLimit is uint64 - https://github.com/opencontainers/runtime-spec/blob/master/specs-go/config.go#L242
			for _, l := range c.Resources.HugepageLimits {
				memorySandbox += l.Limit
			}

			// Add swap
			if s.config.HypervisorConfig.GuestSwap && m.Swappiness != nil && *m.Swappiness > 0 {
				currentSwap := int64(0)
				if m.Swap != nil {
					currentSwap = *m.Swap
				}
				if currentSwap == 0 {
					if currentLimit == 0 {
						needPodSwap = true
					} else {
						swapSandbox += currentLimit
					}
				} else if currentSwap > currentLimit {
					swapSandbox = currentSwap - currentLimit
				}
			}
		}
	}

	return memorySandbox, needPodSwap, swapSandbox
}

func (s *Sandbox) calculateSandboxCPUs() (uint32, error) {
	mCPU := uint32(0)
	cpusetCount := int(0)

	for _, c := range s.config.Containers {
		// Do not hot add again non-running containers resources
		if cont, ok := s.containers[c.ID]; ok && cont.state.State == types.StateStopped {
			s.Logger().WithField("container", c.ID).Debug("Do not taking into account CPU resources of not running containers")
			continue
		}

		if cpu := c.Resources.CPU; cpu != nil {
			if cpu.Period != nil && cpu.Quota != nil {
				mCPU += utils.CalculateMilliCPUs(*cpu.Quota, *cpu.Period)
			}

			set, err := cpuset.Parse(cpu.Cpus)
			if err != nil {
				return 0, nil
			}
			cpusetCount += set.Size()
		}
	}

	// If we aren't being constrained, then we could have two scenarios:
	//  1. BestEffort QoS: no proper support today in Kata.
	//  2. We could be constrained only by CPUSets. Check for this:
	if mCPU == 0 && cpusetCount > 0 {
		return uint32(cpusetCount), nil
	}

	return utils.CalculateVCpusFromMilliCpus(mCPU), nil
}

// GetHypervisorType is used for getting Hypervisor name currently used.
// Sandbox implement DeviceReceiver interface from device/api/interface.go
func (s *Sandbox) GetHypervisorType() string {
	return string(s.config.HypervisorType)
}

// resourceControllerUpdate updates the sandbox cpuset resource controller
// (Linux cgroup) subsystem.
// Also, if the sandbox has an overhead controller, it updates the hypervisor
// constraints by moving the potentially new vCPU threads back to the sandbox
// controller.
func (s *Sandbox) resourceControllerUpdate(ctx context.Context) error {
	cpuset, memset, err := s.getSandboxCPUSet()
	if err != nil {
		return err
	}

	// We update the sandbox controller with potentially new virtual CPUs.
	if err := s.sandboxController.UpdateCpuSet(cpuset, memset); err != nil {
		return err
	}

	if s.overheadController != nil {
		// If we have an overhead controller, new vCPU threads would start there,
		// as being children of the VMM PID.
		// We need to constrain them by moving them into the sandbox controller.
		if err := s.constrainHypervisor(ctx); err != nil {
			return err
		}
	}

	return nil
}

// resourceControllerDelete will move the running processes in the sandbox resource
// cvontroller to the parent and then delete the sandbox controller.
func (s *Sandbox) resourceControllerDelete() error {
	s.Logger().Debugf("Deleting sandbox %s resource controler", s.sandboxController)
	if s.state.SandboxCgroupPath == "" {
		s.Logger().Warnf("sandbox %s resource controler path is empty", s.sandboxController)
		return nil
	}

	sandboxController, err := resCtrl.LoadResourceController(s.state.SandboxCgroupPath)
	if err != nil {
		return err
	}

	resCtrlParent := sandboxController.Parent()
	if err := sandboxController.MoveTo(resCtrlParent); err != nil {
		return err
	}

	if err := sandboxController.Delete(); err != nil {
		return err
	}

	if s.state.OverheadCgroupPath != "" {
		overheadController, err := resCtrl.LoadResourceController(s.state.OverheadCgroupPath)
		if err != nil {
			return err
		}

		resCtrlParent := overheadController.Parent()
		if err := s.overheadController.MoveTo(resCtrlParent); err != nil {
			return err
		}

		if err := overheadController.Delete(); err != nil {
			return err
		}
	}

	return nil
}

// constrainHypervisor will place the VMM and vCPU threads into resource controllers (cgroups on Linux).
func (s *Sandbox) constrainHypervisor(ctx context.Context) error {
	tids, err := s.hypervisor.GetThreadIDs(ctx)
	if err != nil {
		return fmt.Errorf("failed to get thread ids from hypervisor: %v", err)
	}

	// All vCPU threads move to the sandbox controller.
	for _, i := range tids.vcpus {
		if err := s.sandboxController.AddThread(i); err != nil {
			return err
		}
	}

	return nil
}

// setupResourceController adds the runtime process to either the sandbox resource controller or the
// overhead one, depending on the sandbox_cgroup_only configuration setting.
func (s *Sandbox) setupResourceController() error {
	vmmController := s.sandboxController
	if s.overheadController != nil {
		vmmController = s.overheadController
	}

	// By adding the runtime process to either the sandbox or overhead controller, we are making
	// sure that any child process of the runtime (i.e. *all* processes serving a Kata pod)
	// will initially live in this controller. Depending on the sandbox_cgroup settings, we will
	// then move the vCPU threads between resource controllers.
	runtimePid := os.Getpid()
	// Add the runtime to the VMM sandbox resource controller
	if err := vmmController.AddProcess(runtimePid); err != nil {
		return fmt.Errorf("Could not add runtime PID %d to the sandbox %s resource controller: %v", runtimePid, s.sandboxController, err)
	}

	return nil
}

// GetPatchedOCISpec returns sandbox's OCI specification
// This OCI specification was patched when the sandbox was created
// by containerCapabilities(), SetEphemeralStorageType() and others
// in order to support:
// * Capabilities
// * Ephemeral storage
// * k8s empty dir
// If you need the original (vanilla) OCI spec,
// use compatoci.GetContainerSpec() instead.
func (s *Sandbox) GetPatchedOCISpec() *specs.Spec {
	if s.config == nil {
		return nil
	}

	// get the container associated with the PodSandbox annotation. In Kubernetes, this
	// represents the pause container. In Docker, this is the container.
	// On Linux, we derive the group path from this container.
	for _, cConfig := range s.config.Containers {
		if cConfig.Annotations[annotations.ContainerTypeKey] == string(PodSandbox) {
			return cConfig.CustomSpec
		}
	}

	return nil
}

func (s *Sandbox) GetOOMEvent(ctx context.Context) (string, error) {
	return s.agent.getOOMEvent(ctx)
}

func (s *Sandbox) GetAgentURL() (string, error) {
	return s.agent.getAgentURL()
}

// GetIPTables will obtain the iptables from the guest
func (s *Sandbox) GetIPTables(ctx context.Context, isIPv6 bool) ([]byte, error) {
	return s.agent.getIPTables(ctx, isIPv6)
}

// SetIPTables will set the iptables in the guest
func (s *Sandbox) SetIPTables(ctx context.Context, isIPv6 bool, data []byte) error {
	return s.agent.setIPTables(ctx, isIPv6, data)
}

// GuestVolumeStats return the filesystem stat of a given volume in the guest.
func (s *Sandbox) GuestVolumeStats(ctx context.Context, volumePath string) ([]byte, error) {
	guestMountPath, err := s.guestMountPath(volumePath)
	if err != nil {
		return nil, err
	}
	return s.agent.getGuestVolumeStats(ctx, guestMountPath)
}

// ResizeGuestVolume resizes a volume in the guest.
func (s *Sandbox) ResizeGuestVolume(ctx context.Context, volumePath string, size uint64) error {
	// TODO: https://github.com/kata-containers/kata-containers/issues/3694.
	guestMountPath, err := s.guestMountPath(volumePath)
	if err != nil {
		return err
	}
	return s.agent.resizeGuestVolume(ctx, guestMountPath, size)
}

func (s *Sandbox) guestMountPath(volumePath string) (string, error) {
	// verify the device even exists
	if _, err := os.Stat(volumePath); err != nil {
		s.Logger().WithError(err).WithField("volume", volumePath).Error("Cannot get stats for volume that doesn't exist")
		return "", err
	}

	// verify that we have a mount in this sandbox who's source maps to this
	for _, c := range s.containers {
		for _, m := range c.mounts {
			if volumePath == m.Source {
				return m.GuestDeviceMount, nil
			}
		}
	}
	return "", fmt.Errorf("mount %s not found in sandbox", volumePath)
}

// getSandboxCPUSet returns the union of each of the sandbox's containers' CPU sets'
// cpus and mems as a string in canonical linux CPU/mems list format
func (s *Sandbox) getSandboxCPUSet() (string, string, error) {
	if s.config == nil {
		return "", "", nil
	}

	cpuResult := cpuset.NewCPUSet()
	memResult := cpuset.NewCPUSet()
	for _, ctr := range s.config.Containers {
		if ctr.Resources.CPU != nil {
			currCPUSet, err := cpuset.Parse(ctr.Resources.CPU.Cpus)
			if err != nil {
				return "", "", fmt.Errorf("unable to parse CPUset.cpus for container %s: %v", ctr.ID, err)
			}
			cpuResult = cpuResult.Union(currCPUSet)

			currMemSet, err := cpuset.Parse(ctr.Resources.CPU.Mems)
			if err != nil {
				return "", "", fmt.Errorf("unable to parse CPUset.mems for container %s: %v", ctr.ID, err)
			}
			memResult = memResult.Union(currMemSet)
		}
	}

	return cpuResult.String(), memResult.String(), nil
}

// fetchSandbox fetches a sandbox config from a sandbox ID and returns a sandbox.
func fetchSandbox(ctx context.Context, sandboxID string) (sandbox *Sandbox, err error) {
	virtLog.Info("fetch sandbox")
	if sandboxID == "" {
		return nil, types.ErrNeedSandboxID
	}

	var config SandboxConfig

	// Load sandbox config fromld store.
	c, err := loadSandboxConfig(sandboxID)
	if err != nil {
		virtLog.WithError(err).Warning("failed to get sandbox config from store")
		return nil, err
	}

	config = *c

	// fetchSandbox is not suppose to create new sandbox VM.
	sandbox, err = createSandbox(ctx, config, nil)
	if err != nil {
		return nil, fmt.Errorf("failed to create sandbox with config %+v: %v", config, err)
	}

	// This sandbox already exists, we don't need to recreate the containers in the guest.
	// We only need to fetch the containers from storage and create the container structs.
	if err := sandbox.fetchContainers(ctx); err != nil {
		return nil, err
	}

	return sandbox, nil
}

// fetchContainers creates new containers structure and
// adds them to the sandbox. It does not create the containers
// in the guest. This should only be used when fetching a
// sandbox that already exists.
func (s *Sandbox) fetchContainers(ctx context.Context) error {
	for i, contConfig := range s.config.Containers {
		// Add spec from bundle path
		spec, err := compatoci.GetContainerSpec(contConfig.Annotations)
		if err != nil {
			return err
		}
		contConfig.CustomSpec = &spec
		s.config.Containers[i] = contConfig

		c, err := newContainer(ctx, s, &s.config.Containers[i])
		if err != nil {
			return err
		}

		if err := s.addContainer(c); err != nil {
			return err
		}
	}

	return nil
}

// checkVCPUsPinning is used to support CPUSet mode of kata container.
// CPUSet mode is on when Sandbox.HypervisorConfig.EnableVCPUsPinning
// is set to true. Then it fetches sandbox's number of vCPU threads
// and number of CPUs in CPUSet. If the two are equal, each vCPU thread
// is then pinned to one fixed CPU in CPUSet.
func (s *Sandbox) checkVCPUsPinning(ctx context.Context) error {
	if s.config == nil {
		return fmt.Errorf("no hypervisor config found")
	}
	if !s.config.HypervisorConfig.EnableVCPUsPinning {
		return nil
	}

	// fetch vCPU thread ids and CPUSet
	vCPUThreadsMap, err := s.hypervisor.GetThreadIDs(ctx)
	if err != nil {
		return fmt.Errorf("failed to get vCPU thread ids from hypervisor: %v", err)
	}
	cpuSetStr, _, err := s.getSandboxCPUSet()
	if err != nil {
		return fmt.Errorf("failed to get CPUSet config: %v", err)
	}
	cpuSet, err := cpuset.Parse(cpuSetStr)
	if err != nil {
		return fmt.Errorf("failed to parse CPUSet string: %v", err)
	}
	cpuSetSlice := cpuSet.ToSlice()

	// check if vCPU thread numbers and CPU numbers are equal
	numVCPUs, numCPUs := len(vCPUThreadsMap.vcpus), len(cpuSetSlice)
	// if not equal, we should reset threads scheduling to random pattern
	if numVCPUs != numCPUs {
		if s.isVCPUsPinningOn {
			s.isVCPUsPinningOn = false
			return s.resetVCPUsPinning(ctx, vCPUThreadsMap, cpuSetSlice)
		}
		return nil
	}

	// if equal, we can now start vCPU threads pinning
	i := 0
	for _, tid := range vCPUThreadsMap.vcpus {
		unixCPUSet := unix.CPUSet{}
		unixCPUSet.Set(cpuSetSlice[i])
		if err := unix.SchedSetaffinity(tid, &unixCPUSet); err != nil {
			if err := s.resetVCPUsPinning(ctx, vCPUThreadsMap, cpuSetSlice); err != nil {
				return err
			}
			return fmt.Errorf("failed to set vcpu thread %d affinity to cpu %d: %v", tid, cpuSetSlice[i], err)
		}
		i++
	}
	s.isVCPUsPinningOn = true
	return nil
}

// resetVCPUsPinning cancels current pinning and restores default random vCPU threads scheduling
func (s *Sandbox) resetVCPUsPinning(ctx context.Context, vCPUThreadsMap VcpuThreadIDs, cpuSetSlice []int) error {
	unixCPUSet := unix.CPUSet{}
	for cpuId := range cpuSetSlice {
		unixCPUSet.Set(cpuId)
	}
	for _, tid := range vCPUThreadsMap.vcpus {
		if err := unix.SchedSetaffinity(tid, &unixCPUSet); err != nil {
			return fmt.Errorf("failed to reset vcpu thread %d affinity to default mode: %v", tid, err)
		}
	}
	return nil
}

// PullImage pulls an image on a sandbox.
func (s *Sandbox) PullImage(ctx context.Context, req *image.PullImageReq) (*image.PullImageResp, error) {
	return s.agent.PullImage(ctx, req)
}<|MERGE_RESOLUTION|>--- conflicted
+++ resolved
@@ -1240,11 +1240,13 @@
 		return err
 	}
 
-<<<<<<< HEAD
 	// not sure how we know that this callback has been executed
 	if s.config.HypervisorConfig.ConfidentialGuest && s.config.HypervisorConfig.GuestPreAttestation {
 		if err := s.hypervisor.AttestVM(ctx); err != nil {
-=======
+			return err
+		}
+	}
+
 	if prestartHookFunc != nil {
 		hid, err := s.GetHypervisorPid()
 		if err != nil {
@@ -1254,7 +1256,6 @@
 		ctx = context.WithValue(ctx, HypervisorPidKey{}, hid)
 
 		if err := prestartHookFunc(ctx); err != nil {
->>>>>>> 66288916
 			return err
 		}
 	}
